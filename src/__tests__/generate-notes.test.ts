import { generateNotes, extractReleaseNotes } from '../generate-notes';
import { getCommits } from '../get-commits';

// Import the full module for spying
import * as GenerateNotesModule from '../generate-notes';

// Mock dependencies
jest.mock('../get-commits');
jest.mock('fs', () => ({
  writeFileSync: jest.fn(),
  unlinkSync: jest.fn()
}));
jest.mock('os', () => ({
  tmpdir: jest.fn().mockReturnValue('/tmp')
}));
jest.mock('path', () => ({
  join: jest.fn().mockImplementation((...args) => args.join('/'))
}));

// Mock execa with simple implementation
jest.mock('execa', () => {
  const mockFn = jest.fn();
  mockFn.mockImplementation((cmd, args, opts) => {
    // Store the arguments for later inspection in tests
    mockFn.mockArgs = { cmd, args, opts };
    
    const stdout = {
      on: jest.fn().mockImplementation((event, cb) => {
        if (event === 'data') {
          cb(JSON.stringify({ role: 'system', result: '## Release Notes\n\nGreat release!' }));
        }
        return stdout; // Return for chaining
      })
    };
    
    const mockProcess = {
      stdout,
      then: (cb) => Promise.resolve().then(() => cb())
    };
    
    return mockProcess;
  });
  
  // Expose arguments for verification in tests
  mockFn.mockArgs = {};
  
  return { __esModule: true, default: mockFn };
});

describe('generateNotes', () => {
  const mockContext: any = {
    logger: {
      log: jest.fn(),
      error: jest.fn()
    },
    nextRelease: {
      version: '1.0.0'
    },
    options: {
      repositoryUrl: 'https://github.com/user/repo.git'
    }
  };

  const mockCommits = [
    {
      message: 'feat: add new feature',
      hash: 'abc1234',
      committer: { name: 'Developer 1' },
      committerDate: '2023-01-01'
    }
  ];
  
  const mockAdditionalContext = {
    pullRequests: [
      { number: 123, title: 'Add new feature', url: 'https://github.com/user/repo/pull/123' }
    ],
    issues: [
      { number: 456, title: 'Bug in feature', url: 'https://github.com/user/repo/issues/456' }
    ]
  };

  beforeEach(() => {
    jest.clearAllMocks();
    (getCommits as jest.Mock).mockResolvedValue(mockCommits);
    
    // Reset execa mock args
    const execa = require('execa').default;
    execa.mockArgs = {};
  });

  it('should return empty string when no commits are found', async () => {
    (getCommits as jest.Mock).mockResolvedValue([]);
    
    const notes = await generateNotes({}, mockContext);
    
    expect(notes).toBe('');
    expect(mockContext.logger.log).toHaveBeenCalledWith('No commits found, using empty release notes');
  });
  
  it('should generate release notes with Claude', async () => {
    const notes = await generateNotes({}, mockContext);
    
    // Verify commits were retrieved
    expect(getCommits).toHaveBeenCalledWith(mockContext, 100);
    
    // Verify Claude CLI was called
    const execa = require('execa').default;
    expect(execa).toHaveBeenCalled();
  });
  
  it('should handle Claude CLI errors', async () => {
    const execa = require('execa').default;
    
    // Mock execa to throw an error for this test only
    execa.mockImplementationOnce(() => {
      throw new Error('Claude CLI error');
    });
    
    const notes = await generateNotes({}, mockContext);
    
    expect(notes).toBe('## Release Notes\n\nNo release notes generated due to an error.');
    expect(mockContext.logger.error).toHaveBeenCalledWith('Error generating release notes with Claude', expect.any(Error));
  });
  
  it('should include additional context in the prompt when provided', async () => {
    const fs = require('fs');
    
    // Call generateNotes with additionalContext
    await generateNotes({ 
      additionalContext: mockAdditionalContext 
    }, mockContext);
    
    // Check that writeFileSync was called with content that includes the additional context
    expect(fs.writeFileSync).toHaveBeenCalled();
    const promptArg = fs.writeFileSync.mock.calls[0][1];
    expect(promptArg).toContain('Additional context information');
    expect(promptArg).toContain(JSON.stringify(mockAdditionalContext, null, 2));
  });
  
  it('should not include additional context section when not provided', async () => {
    const fs = require('fs');
    
    // Call generateNotes without additionalContext
    await generateNotes({}, mockContext);
    
    // Check that writeFileSync was called with content that does not include additional context
    expect(fs.writeFileSync).toHaveBeenCalled();
    const promptArg = fs.writeFileSync.mock.calls[0][1];
    expect(promptArg).not.toContain('Additional context information');
  });
  
  it('should work with custom template and additionalContext', async () => {
    const fs = require('fs');
    // Update the test to match how our template substitution actually works
    const customTemplate = 'Custom template {{version}} with {{#additionalContext}}Additional context{{/additionalContext}}';
    
    // Call generateNotes with custom template and additionalContext
    await generateNotes({ 
      promptTemplate: customTemplate,
      additionalContext: mockAdditionalContext 
    }, mockContext);
    
    // Check that writeFileSync was called with content that includes the additional context
    expect(fs.writeFileSync).toHaveBeenCalled();
    const promptArg = fs.writeFileSync.mock.calls[0][1];
    expect(promptArg).toContain('Custom template 1.0.0');
    expect(promptArg).toContain('Additional context');
    expect(promptArg).not.toContain('{{additionalContext}}'); // Placeholder should be replaced
  });
  
  it('should handle custom template without conditional blocks', async () => {
    const fs = require('fs');
    // Custom template without the {{#additionalContext}} conditional
    const customTemplate = 'Custom template {{version}} with {{commits}} IMPORTANT: instructions';
    
    // Call generateNotes with custom template and additionalContext
    await generateNotes({ 
      promptTemplate: customTemplate,
      additionalContext: mockAdditionalContext 
    }, mockContext);
    
    // Check that writeFileSync was called with content that includes the additional context
    expect(fs.writeFileSync).toHaveBeenCalled();
    const promptArg = fs.writeFileSync.mock.calls[0][1];
    expect(promptArg).toContain('Custom template 1.0.0');
    expect(promptArg).toContain('Additional context information');
    expect(promptArg).toContain('IMPORTANT:'); // Should still have instructions
    // The additional context should be after commits but before IMPORTANT
    // In mock data, we need to account for the fact that the commits are replaced
    const commitBlockEnd = promptArg.indexOf('```', promptArg.indexOf('with'));
    const importantIndex = promptArg.indexOf('IMPORTANT:');
    const additionalContextIndex = promptArg.indexOf('Additional context information');
    expect(commitBlockEnd).not.toBe(-1);
    expect(importantIndex).not.toBe(-1);
    expect(additionalContextIndex).not.toBe(-1);
    expect(additionalContextIndex).toBeGreaterThan(0);
    expect(additionalContextIndex).toBeLessThan(importantIndex);
  });
  
  it('should handle custom template with no backticks or IMPORTANT marker', async () => {
    const fs = require('fs');
    // Minimal template with neither backticks nor IMPORTANT marker
    const customTemplate = 'Custom template {{version}} with {{commits}}';
    
    // Call generateNotes with custom template and additionalContext
    await generateNotes({ 
      promptTemplate: customTemplate,
      additionalContext: mockAdditionalContext 
    }, mockContext);
    
    // Check that writeFileSync was called with content that includes the additional context
    expect(fs.writeFileSync).toHaveBeenCalled();
    const promptArg = fs.writeFileSync.mock.calls[0][1];
    expect(promptArg).toContain('Custom template 1.0.0');
    expect(promptArg).toContain('Additional context information');
  });
  
  it('should handle template with nested additionalContext tags', async () => {
    const fs = require('fs');
    // Template with nested additionalContext tags (simulating invalid template)
    const customTemplate = 'Custom template {{version}} {{#additionalContext}}outer{{#additionalContext}}inner{{/additionalContext}}{{/additionalContext}}';
    
    // Call generateNotes with custom template and additionalContext
    await generateNotes({ 
      promptTemplate: customTemplate,
      additionalContext: mockAdditionalContext 
    }, mockContext);
    
    // Check that writeFileSync was called with a reasonable result
    expect(fs.writeFileSync).toHaveBeenCalled();
    const promptArg = fs.writeFileSync.mock.calls[0][1];
    expect(promptArg).toContain('Custom template 1.0.0');
    expect(promptArg).toContain('Additional context information');
  });

  it('should use the last valid JSON message when output contains invalid lines', async () => {
    const execa = require('execa').default;

    execa.mockImplementationOnce(() => {
      const stdout = {
        on: jest.fn().mockImplementation((event, cb) => {
          if (event === 'data') {
            cb('not-json');
<<<<<<< HEAD
            cb(JSON.stringify({ type: 'assistant', message: { role: 'assistant', type: 'message', content: 'First' } }));
            cb('broken {');
            cb(JSON.stringify({ type: 'result', subtype: 'success', result: '## Release Notes\n\nFinal' }));
=======
            cb(JSON.stringify({ role: 'assistant', type: 'message', content: 'First' }));
            cb('broken {');
            cb(JSON.stringify({ role: 'system', result: '## Release Notes\n\nFinal' }));
>>>>>>> f2a862b0
          }
          return stdout;
        })
      };

      return {
        stdout,
        then: (cb) => Promise.resolve().then(() => cb())
      };
    });

    const notes = await generateNotes({ cleanOutput: false }, mockContext);
    expect(notes).toBe('## Release Notes\n\nFinal');
  });
<<<<<<< HEAD

  it('should use fallback message when no valid JSON is parsed', async () => {
    const execa = require('execa').default;

    execa.mockImplementationOnce(() => {
      const stdout = {
        on: jest.fn().mockImplementation((event, cb) => {
          if (event === 'data') {
            cb('not-json');
            cb('still not json');
          }
          return stdout;
        })
      };

      return {
        stdout,
        then: (cb) => Promise.resolve().then(() => cb())
      };
    });

    const notes = await generateNotes({ cleanOutput: false }, mockContext);
    expect(notes).toBe('General fixes and updates');
  });
=======
>>>>>>> f2a862b0
});

describe('extractReleaseNotes', () => {
  const version = '1.2.3';
  
  it('should extract notes starting with version header', () => {
    const input = `Now I'll analyze the commits and create the release notes.
    
## ${version} (2023-05-15)

### Features
- Feature 1
- Feature 2

### Bug Fixes
- Fix 1`;
    
    const result = extractReleaseNotes(input, version);
    expect(result).toBe(`## ${version} (2023-05-15)

### Features
- Feature 1
- Feature 2

### Bug Fixes
- Fix 1`);
  });
  
  it('should handle version with date format', () => {
    const input = `Let me analyze these commits for you.
    
## ${version} (2023-05-15)

### Features
- Feature 1`;
    
    const result = extractReleaseNotes(input, version);
    expect(result).toBe(`## ${version} (2023-05-15)

### Features
- Feature 1`);
  });
  
  it('should find any markdown h2 header if exact version not found', () => {
    const input = `I'll generate release notes based on these commits.
    
## Release Notes (${version})

### Features
- Feature 1`;
    
    const result = extractReleaseNotes(input, version);
    expect(result).toBe(`## Release Notes (${version})

### Features
- Feature 1`);
  });
  
  it('should return original text if no headers found', () => {
    const input = `No headers in this text.
Just some random content without markdown headers.`;
    
    const result = extractReleaseNotes(input, version);
    expect(result).toBe(input);
  });
  
  it('should handle version strings with special regex characters', () => {
    // Test with a version containing backslashes
    const specialVersion = '1.0.0\\beta';
    const input = `Here's some preamble text.
    
## ${specialVersion} (2023-05-15)

### Features
- Feature 1`;
    
    const result = extractReleaseNotes(input, specialVersion);
    expect(result).toBe(`## ${specialVersion} (2023-05-15)

### Features
- Feature 1`);
  });
});

describe('cleanOutput option', () => {
  const mockContext: any = {
    logger: {
      log: jest.fn(),
      error: jest.fn()
    },
    nextRelease: {
      version: '1.0.0'
    },
    options: {
      repositoryUrl: 'https://github.com/user/repo.git'
    }
  };

  beforeEach(() => {
    jest.clearAllMocks();
    (getCommits as jest.Mock).mockResolvedValue([{
      message: 'feat: add new feature',
      hash: 'abc1234',
      committer: { name: 'Developer 1' },
      committerDate: '2023-01-01'
    }]);
  });

  it('should use cleanOutput by default', async () => {
    // Setup mock execa with response containing preamble
    const execa = require('execa').default;
    const preambleContent = `Now I'll analyze these commits and generate release notes.
              
## 1.0.0 (2023-05-15)

### Features
- Added new feature X`;
    
    execa.mockImplementationOnce(() => {
      const stdout = {
        on: jest.fn().mockImplementation((event, cb) => {
          if (event === 'data') {
            cb(JSON.stringify({ role: 'system', result: preambleContent }));
          }
          return stdout;
        })
      };
      
      return {
        stdout,
        then: (cb) => Promise.resolve().then(() => cb())
      };
    });

    // Run with default options
    const result = await generateNotes({}, mockContext);
    
    // Verify the log messages that indicate the cleaning happened
    expect(mockContext.logger.log).toHaveBeenCalledWith('Cleaned release notes to remove any AI preamble');
    
    // Check the result doesn't have the preamble
    expect(result).not.toContain("Now I'll analyze");
  });

  it('should skip cleaning when cleanOutput is false', async () => {
    // Setup mock execa with response containing preamble
    const execa = require('execa').default;
    const preambleContent = `Now I'll analyze these commits and generate release notes.
              
## 1.0.0 (2023-05-15)

### Features
- Added new feature X`;
    
    execa.mockImplementationOnce(() => {
      const stdout = {
        on: jest.fn().mockImplementation((event, cb) => {
          if (event === 'data') {
            cb(JSON.stringify({ role: 'system', result: preambleContent }));
          }
          return stdout;
        })
      };
      
      return {
        stdout,
        then: (cb) => Promise.resolve().then(() => cb())
      };
    });

    // Run with cleanOutput = false
    const result = await generateNotes({ cleanOutput: false }, mockContext);
    
    // Verify the log messages that indicate cleaning was skipped
    expect(mockContext.logger.log).toHaveBeenCalledWith('Skipping output cleaning (disabled by configuration)');
    
    // The result should contain the preamble text since we didn't clean it
    expect(result).toContain("Now I'll analyze");
  });
});<|MERGE_RESOLUTION|>--- conflicted
+++ resolved
@@ -241,15 +241,9 @@
         on: jest.fn().mockImplementation((event, cb) => {
           if (event === 'data') {
             cb('not-json');
-<<<<<<< HEAD
             cb(JSON.stringify({ type: 'assistant', message: { role: 'assistant', type: 'message', content: 'First' } }));
             cb('broken {');
             cb(JSON.stringify({ type: 'result', subtype: 'success', result: '## Release Notes\n\nFinal' }));
-=======
-            cb(JSON.stringify({ role: 'assistant', type: 'message', content: 'First' }));
-            cb('broken {');
-            cb(JSON.stringify({ role: 'system', result: '## Release Notes\n\nFinal' }));
->>>>>>> f2a862b0
           }
           return stdout;
         })
@@ -264,8 +258,6 @@
     const notes = await generateNotes({ cleanOutput: false }, mockContext);
     expect(notes).toBe('## Release Notes\n\nFinal');
   });
-<<<<<<< HEAD
-
   it('should use fallback message when no valid JSON is parsed', async () => {
     const execa = require('execa').default;
 
@@ -289,8 +281,6 @@
     const notes = await generateNotes({ cleanOutput: false }, mockContext);
     expect(notes).toBe('General fixes and updates');
   });
-=======
->>>>>>> f2a862b0
 });
 
 describe('extractReleaseNotes', () => {
